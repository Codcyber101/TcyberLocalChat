--- conflicted
+++ resolved
@@ -2,17 +2,14 @@
 
 on:
   push:
-<<<<<<< HEAD
     branches: [ sync/full-workspace-2025-10-26 ]
   pull_request:
     branches: [ sync/full-workspace-2025-10-26 ]
-=======
     branches:
       - '**'
   pull_request:
     branches:
       - '**'
->>>>>>> d16ffe5f
   workflow_dispatch:
     inputs:
       run_integration:
@@ -37,7 +34,6 @@
         ${{ runner.os }}-pip-
 
 jobs:
-<<<<<<< HEAD
   ruff-lint:
     runs-on: ubuntu-latest
     defaults:
@@ -57,7 +53,6 @@
   mypy-typecheck:
     runs-on: ubuntu-latest
     needs: ruff-lint
-=======
   frontend-lint:
     runs-on: ubuntu-latest
     defaults:
@@ -93,15 +88,13 @@
 
   backend-lint:
     runs-on: ubuntu-latest
->>>>>>> d16ffe5f
-    defaults:
-      run:
-        working-directory: backend
-    steps:
-      - *checkout
-      - *setup-python
-      - *cache-pip
-<<<<<<< HEAD
+    defaults:
+      run:
+        working-directory: backend
+    steps:
+      - *checkout
+      - *setup-python
+      - *cache-pip
       - name: Install type deps
         run: |
           python -m pip install --upgrade pip
@@ -110,14 +103,12 @@
         env:
           MYPYPATH: backend
         run: mypy src
-=======
       - name: Install ruff
         run: |
           python -m pip install --upgrade pip
           pip install ruff
       - name: Lint (backend)
         run: ruff check .
->>>>>>> d16ffe5f
 
   frontend-tests:
     runs-on: ubuntu-latest
